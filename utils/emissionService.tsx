--- conflicted
+++ resolved
@@ -133,43 +133,11 @@
     const promise = new Promise<Municipality>((resolve, reject) => {
       
       function toTitleCase(str:string) {
-        return str.toLowerCase().replace(/(?:^|[\s-/])\w/g, function (match) {
+          return str.toLowerCase().replace(/(?:^|[\s\-\/])(\w|[\p{L}])/gu, function (match) {
             return match.toUpperCase();
         });
       }
 
-<<<<<<< HEAD
-      const url = CLIMATE_VIEW_BASE_URL + '/kommun/' + toTitleCase(name)
-
-      axios
-        .get(url)
-        .then((response) => {
-          const municipality: Municipality = response.data.emissions
-            .map((municipalityData: any) => {
-              const municipality = {
-                Name: municipalityData.kommun,
-                Emissions: municipalityData.emissions
-                  .find(this.totalEmissions)
-                  .emissions.map((emission: any) => {
-                    return {
-                      Year: emission.year,
-                      CO2equivalent: emission.emission,
-                    }
-                  }),
-                LargestEmissionSectors: this.getTop3EmissionSectorsFromRawData(
-                  municipalityData,
-                  this.mainSectorEmissions,
-                ),
-              } as Municipality
-
-              municipality.EmissionLevelChangeAverage =
-                this.getEmissionLevelChangeAverage(municipality.Emissions, 5)
-              return municipality
-            })
-            .shift()
-
-          resolve(municipality)
-=======
       const parseEmissions = (responseData: any): Emission => {
         const emissions = responseData.emissions
           .map((municipalityData: any) => {
@@ -217,10 +185,10 @@
 
         return budget
       }
-
+      
       Promise.allSettled([
-        axios.get(CLIMATE_VIEW_EMISSION_URL + capitalizeFirstLetter(name)),
-        axios.get(CLIMATE_VIEW_BUDGET_URL + capitalizeFirstLetter(name)),
+        axios.get(CLIMATE_VIEW_EMISSION_URL + toTitleCase(name)),
+        axios.get(CLIMATE_VIEW_BUDGET_URL + toTitleCase(name)),
       ])
         .then((result) => {
           //reject only if emission data is missing
@@ -242,7 +210,6 @@
 
             resolve(municipality)
           }
->>>>>>> f565afaf
         })
         .catch((error) => {
           reject(error)
