--- conflicted
+++ resolved
@@ -62,7 +62,8 @@
         title="Hushållens konsumtionsutsläpp"
         heading="CO₂e per person och år"
         data={`${municipality.TotalConsumptionEmission.toFixed(1)} ton`}
-        info="Hushållens konsumtionsutsläpp (CO₂e) i ton per invånare år 2019."
+        info={'Hushållens konsumtionsutsläpp (CO₂e) i ton per invånare år 2019. '
+          + 'År 2050 ska utsläppen vara högst 1 ton per person och år för att ligga i linje med Parisavtalet.'}
       />
       <SolutionSection
         icon={<Procurements />}
@@ -92,24 +93,6 @@
             2015 i procentenheter per år. Högre är bättre."
       />
       <SolutionSection
-<<<<<<< HEAD
-        icon={<Bike />}
-        title="Cyklarna"
-        heading="Antal meter cykelväg per invånare"
-        data={`${municipality.BicycleMetrePerCapita.toFixed(1)} meter`}
-        info="Antal meter cykelväg per invånare år 2022 totalt för alla väghållare (statlig, kommunal, enskild). Högre är generellt bättre."
-      />
-      <SolutionSection
-        icon={<Basket />}
-        title="Hushållens konsumtionsutsläpp"
-        heading="CO₂e per person och år"
-        data={`${municipality.TotalConsumptionEmission.toFixed(1)} ton`}
-        info={'Hushållens konsumtionsutsläpp (CO₂e) i ton per invånare år 2019. '
-          + 'År 2050 ska utsläppen vara högst 1 ton per person och år för att ligga i linje med Parisavtalet.'}
-      />
-      <SolutionSection
-=======
->>>>>>> 95b8231b
         icon={<Charger />}
         title="Laddarna"
         heading="Antal elbilar per laddare"
@@ -121,7 +104,7 @@
         title="Cyklarna"
         heading="Antal meter cykelväg per invånare"
         data={`${municipality.BicycleMetrePerCapita.toFixed(1)} meter`}
-        info="Antal meter cykelväg per invånare år 2022 totalt för alla väghållare (statlig, kommunal, enskild)."
+        info="Antal meter cykelväg per invånare år 2022 totalt för alla väghållare (statlig, kommunal, enskild). Högre är generellt bättre."
       />
     </>
   )
