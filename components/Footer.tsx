--- conflicted
+++ resolved
@@ -362,7 +362,7 @@
             <IconSection>
               <IconWrapper>
                 <a href="https://www.klimatklubben.se/" target="_blank" rel="noreferrer">
-                  <Klimatklubben />
+                  <img src="/icons/klimatklubben.svg" alt='Klimatklubben logo'/>
                 </a>
               </IconWrapper>
               <Paragraph>
@@ -375,7 +375,7 @@
                   href="https://www.wedonthavetime.org/"
                   target="_blank"
                   rel="noreferrer">
-                  <img src="/icons/we-dont-have-time.svg" alt="wedonthavetime logo" />
+                  <img src="/icons/we-dont-have-time.svg" alt="Wedonthavetime logo" />
                 </a>
               </IconWrapper>
               <Paragraph>
@@ -384,18 +384,7 @@
                   href="https://www.wedonthavetime.org/"
                   target="_blank"
                   rel="noreferrer">
-<<<<<<< HEAD
-                  www.wedonthavetime.org
-                </a>
-              </Paragraph>
-            </IconSection>
-            <IconSection>
-              <IconWrapper>
-                <a href="https://www.klimatklubben.se/" target="_blank" rel="noreferrer">
-                  <img src="/icons/klimatklubben.svg" alt='Klimatklubben logo'/>
-=======
                   här
->>>>>>> c4caee68
                 </a>
                 .
               </Paragraph>
