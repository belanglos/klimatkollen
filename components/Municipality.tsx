--- conflicted
+++ resolved
@@ -528,50 +528,31 @@
             <Legends>
               {step < 3 && (
                 <Legend>
-<<<<<<< HEAD
-                  <Circle color="#EF3054" />
-                  Fortsätta som idag
-                  {step > 3 && (
-                    ": " + Math.round(totalTrend/1000) + " kt CO₂"
-                  )}
-=======
                   <Circle color="rgb(239, 94, 48)" />
                   Historiska utsläpp
->>>>>>> 1b006082
                 </Legend>
               )}
               <Legend>
                 <Circle color="#EF3054" />
                 Fortsätta som idag
+                {step > 3 && (
+                  ": " + Math.round(totalTrend/1000) + " kt CO₂"
+                )}
               </Legend>
               <Legend>
                 <Circle color="#6BA292" />
-                Parisavtalet
-              </Legend>
-              {step > 2 && (
-                <Legend>
-<<<<<<< HEAD
-                  <Circle color="#6BA292" />
                   Parisavtalet
                   {step > 3 && (
                     ": " + Math.round(totalBudget/1000) + " kt CO₂"
                   )}
-                </Legend>
-                {step > 3 && (
-                  <Legend>
-                    <Line color="rgb(239, 191, 23)" />
-                    Din plan: {Math.round(userTotal/1000)} kt CO₂
-                  </Legend>
-                )}
-              </Legends>
-            )}
-=======
+              </Legend>
+              {step > 3 && (
+                <Legend>
                   <Line color="rgb(239, 191, 23)" />
-                  Din plan
+                  Din plan: {Math.round(userTotal/1000)} kt CO₂
                 </Legend>
               )}
             </Legends>
->>>>>>> 1b006082
             <Graph
               step={step}
               historical={historicalEmissions}
