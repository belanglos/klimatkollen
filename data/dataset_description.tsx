export const dataSetDescriptions = {
  'Utsläppen': {
    'heading': 'Utsläppsförändring sedan Parisavtalet',
    'body': 'På kartan och i listan visas genomsnittlig årlig förändring av kolidioxidutsläppen i Sveriges kommuner sedan Parisavtalet 2015.',
    'source':
      <>
        Källa:{' '}
        <a href='https://nationellaemissionsdatabasen.smhi.se/'
          target='_blank'
          rel='noreferrer'>
          SMHI
        </a>
      </>,
    'boundaries': [0, -0.01, -0.02, -0.03, -0.10],
    'labels': ['0% +', '0–1%', '1–2%', '2–3%', '3–10%', '10–15%'],
    'labelRotateUp': [true, false, false, false, false, false],
    'tooltip': 'Genomsnittlig årlig förändring av kolidioxidutsläppen i Sveriges kommuner sedan Parisavtalet 2015, angivet i procent.',
  },
  'Elbilarna': {
    'heading': 'Ökningstakt andel elbilar sedan Parisavtalet',
    'body': 'På kartan och i listan visas ökningstakten i kommunerna för andel nyregistrerade laddbara bilar 2015–2022, angivet i procentenheter per år.',
    'source':
      <>
        Källa:{' '}
        <a href='https://www.trafa.se/vagtrafik/fordon/'
          target='_blank'
          rel='noreferrer'>
          Trafikanalys
        </a>
      </>,
    'boundaries': [0.04, 0.05, 0.06, 0.07, 0.08],
    'labels': ['4 -', '4–5', '5–6', '6–7', '7–8', '8 +'],
    'labelRotateUp': [true, true, true, true, true, true],
<<<<<<< HEAD
    'tooltip': 'Ökningstakten för andelen nyregistrerade laddbara bilar sedan Parisavtalet 2015 i procentenheter per år',
=======
    'tooltip': 'Ökningstakten för andelen nyregistrerade laddbara bilar sedan Parisavtalet 2015 i procentenheter per år. Källa: Trafikanalys.',
>>>>>>> d13505fc
  }
}<|MERGE_RESOLUTION|>--- conflicted
+++ resolved
@@ -31,10 +31,6 @@
     'boundaries': [0.04, 0.05, 0.06, 0.07, 0.08],
     'labels': ['4 -', '4–5', '5–6', '6–7', '7–8', '8 +'],
     'labelRotateUp': [true, true, true, true, true, true],
-<<<<<<< HEAD
     'tooltip': 'Ökningstakten för andelen nyregistrerade laddbara bilar sedan Parisavtalet 2015 i procentenheter per år',
-=======
-    'tooltip': 'Ökningstakten för andelen nyregistrerade laddbara bilar sedan Parisavtalet 2015 i procentenheter per år. Källa: Trafikanalys.',
->>>>>>> d13505fc
   }
 }