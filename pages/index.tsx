import { GetServerSideProps } from 'next'
import { ReactElement, useEffect, useState } from 'react'
import styled from 'styled-components'
import { serverSideTranslations } from 'next-i18next/serverSideTranslations'
import { useTranslation } from 'next-i18next'
import { useRouter } from 'next/router'
<<<<<<< HEAD
import MetaTags from '../components/MetaTags'
import { Company, Municipality, SelectedData } from '../utils/types'
=======

import Markdown from '../components/Markdown'
import DropDown from '../components/DropDown'
import MetaTags from '../components/MetaTags'
import { H2Regular, Paragraph } from '../components/Typography'
import { Municipality, DatasetKey } from '../utils/types'
>>>>>>> aa88663d
import PageWrapper from '../components/PageWrapper'
import Layout from '../components/Layout'
import Footer from '../components/Footer/Footer'
import {
  defaultDataset,
<<<<<<< HEAD
=======
  getDataDescriptions,
  dataOnDisplay,
>>>>>>> aa88663d
  defaultDataView,
} from '../utils/datasetDefinitions'
import {
  isValidDataView,
  normalizeString,
} from '../utils/shared'
import RegionalView from '../components/RegionalView'
import CompanyView from '../components/CompanyView'
import PillSwitch from '../components/PillSwitch'

const Container = styled.div`
  display: flex;
  flex-direction: column;
  width: 100%;
  align-items: center;
`

<<<<<<< HEAD
=======
const InfoText = styled.div`
  padding: 0 16px;
`

const ParagraphSource = styled(Paragraph)`
  font-size: 13px;
  color: ${({ theme }) => theme.grey};
`

const InfoContainer = styled.div`
  width: 100%;
  position: relative;
  background: ${({ theme }) => theme.lightBlack};
  border-radius: 8px;
  margin-bottom: 32px;
  z-index: 15;
  ::-webkit-scrollbar {
    display: none;
  }
`

const TitleContainer = styled.div`
  display: flex;
  justify-content: space-between;
  align-items: center;
`

const FloatingH5 = styled.h5`
  position: absolute;
  font-size: 16px;
  font-weight: regular;
  line-height: 1.25;
  margin: 55px 0 0 16px;
  z-index: 200;

  @media only screen and (${devices.tablet}) {
    font-size: 18px;
    margin: 60px 0 0 16px;
  }
`

const ComparisonContainer = styled.div<{ $dataView: string }>`
  position: relative;
  overflow-y: scroll;
  z-index: 100;
  // TODO: Hardcoding this is not good.
  height: 400px;
  border-radius: 8px;
  display: flex;
  margin-top: ${({ $dataView }) => ($dataView === secondaryDataView ? '64px' : '0')};

  @media only screen and (${devices.tablet}) {
    height: 500px;
  }

  -ms-overflow-style: none; /* IE and Edge */
  scrollbar-width: none; /* Firefox */
  ::-webkit-scrollbar {
    /* Chrome, Safari and Opera */
    display: none;
  }
`

>>>>>>> aa88663d
type PropsType = {
  companies: Array<Company>
  municipalities: Array<Municipality>
}

function StartPage({ companies, municipalities }: PropsType) {
  const router = useRouter()
  const routeDataset = router.query.dataset
  const { dataView } = router.query
  const { t } = useTranslation()
  const { dataDescriptions, isValidDataset } = getDataDescriptions(router.locale as string, t)

  const normalizedRouteDataset = normalizeString(routeDataset as string)
  const normalizedDataView = normalizeString(dataView as string)

  const [selectedDataset, setSelectedDataset] = useState<DatasetKey>(defaultDataset)
  const [selectedDataView, setSelectedDataView] = useState(normalizedDataView)

  const [showRegionalEmissionData, setShowRegionalEmissionData] = useState(true)

  useEffect(() => {
    if (normalizedRouteDataset && isValidDataset(normalizedRouteDataset)) {
      setSelectedDataset(normalizedRouteDataset)
    }

    if (normalizedDataView && isValidDataView(normalizedDataView)) {
      setSelectedDataView(selectedDataView)
    }
    // Disable exhaustive-deps so that it only runs on first mount
    // eslint-disable-next-line react-hooks/exhaustive-deps
  }, [])

<<<<<<< HEAD
=======
  const handleDataChange = (newData: DatasetKey) => {
    setSelectedDataset(newData)
    const normalizedDataset = normalizeString(newData as string)
    router.push(`/${normalizedDataset}/${selectedDataView}`, undefined, {
      shallow: true,
      scroll: false,
    })
  }

  const municipalityNames = municipalities.map((item) => item.Name) // get all municipality names for drop down
  // get all municipality names and data points for map and list
  const municipalityDataOnDisplay = dataOnDisplay(municipalities, selectedDataset, router.locale as string, t)
  const datasetDescription = dataDescriptions[selectedDataset] // get description of selected dataset

  const handleToggle = () => {
    const newDataView = selectedDataView === defaultDataView ? secondaryDataView : defaultDataView
    setSelectedDataView(newDataView)
    router.replace(
      `/${normalizeString(selectedDataset as string)}/${newDataView}`,
      undefined,
      {
        shallow: true,
        scroll: false,
      },
    )
  }

  const cols = listColumns(selectedDataset, dataDescriptions[selectedDataset].columnHeader, t)
  const rankedData = rankData(municipalities, selectedDataset, router.locale as string, t)

  const isDefaultDataView = selectedDataView === defaultDataView

>>>>>>> aa88663d
  return (
    <>
      <MetaTags
        title={t('startPage:meta.title')}
        description={t('startPage:meta.description')}
      />
      <PageWrapper backgroundColor="black">
        <Container>
<<<<<<< HEAD
          <PillSwitch onToggle={setShowRegionalEmissionData} />
          {showRegionalEmissionData
            ? (
              <RegionalView
                municipalities={municipalities}
                selectedDataset={selectedDataset}
                setSelectedDataset={setSelectedDataset}
                selectedDataView={selectedDataView}
                setSelectedDataView={setSelectedDataView}
                router={router}
              />
            )
            : (
              <CompanyView
                companies={companies}
              />
            )}
=======
          <H2Regular>{t('startPage:questionTitle')}</H2Regular>
          <RadioButtonMenu
            selectedData={selectedDataset}
            handleDataChange={handleDataChange}
            dataDescriptions={dataDescriptions}
          />
          <InfoContainer>
            <TitleContainer>
              <FloatingH5>{datasetDescription.title}</FloatingH5>
              <ToggleButton
                handleClick={handleToggle}
                text={isDefaultDataView ? t('startPage:toggleView.list') : t('startPage:toggleView.map')}
                icon={isDefaultDataView ? <ListIcon /> : <MapIcon />}
              />
            </TitleContainer>
            <ComparisonContainer $dataView={selectedDataView.toString()}>
              {isDefaultDataView && (
                <>
                  <MapLabels
                    labels={datasetDescription.labels}
                    rotations={datasetDescription.labelRotateUp}
                  />
                  <Map
                    data={municipalityDataOnDisplay}
                    boundaries={datasetDescription.boundaries}
                  />
                </>
              )}
              {selectedDataView === secondaryDataView && (
                <ComparisonTable data={rankedData[selectedDataset]} columns={cols} />
              )}
            </ComparisonContainer>
            <InfoText>
              <Markdown>{datasetDescription.body}</Markdown>
              <Markdown components={{ p: ParagraphSource }}>
                {datasetDescription.source}
              </Markdown>
            </InfoText>
          </InfoContainer>
          <DropDown
            municipalitiesName={municipalityNames}
            placeholder={t('startPage:yourMunicipality')}
          />
>>>>>>> aa88663d
        </Container>
      </PageWrapper>
    </>
  )
}

export const getServerSideProps: GetServerSideProps = async ({ res, locale }) => {
  res.setHeader(
    'Cache-Control',
    `public, stale-while-revalidate=60, max-age=${60 * 60 * 24 * 7}`,
  )

  const normalizedDataset = normalizeString(defaultDataset)

  return {
    redirect: {
      destination: `/${normalizedDataset}/${defaultDataView}`,
      permanent: true,
    },
    props: {
      ...await serverSideTranslations(locale as string, ['common', 'startPage']),
    },
  }
}

export default StartPage

StartPage.getLayout = function getLayout(page: ReactElement) {
  return (
    <>
      <Layout>{page}</Layout>
      <Footer />
    </>
  )
}<|MERGE_RESOLUTION|>--- conflicted
+++ resolved
@@ -4,27 +4,15 @@
 import { serverSideTranslations } from 'next-i18next/serverSideTranslations'
 import { useTranslation } from 'next-i18next'
 import { useRouter } from 'next/router'
-<<<<<<< HEAD
+
 import MetaTags from '../components/MetaTags'
-import { Company, Municipality, SelectedData } from '../utils/types'
-=======
-
-import Markdown from '../components/Markdown'
-import DropDown from '../components/DropDown'
-import MetaTags from '../components/MetaTags'
-import { H2Regular, Paragraph } from '../components/Typography'
-import { Municipality, DatasetKey } from '../utils/types'
->>>>>>> aa88663d
+import { Company, Municipality, DatasetKey } from '../utils/types'
 import PageWrapper from '../components/PageWrapper'
 import Layout from '../components/Layout'
 import Footer from '../components/Footer/Footer'
 import {
   defaultDataset,
-<<<<<<< HEAD
-=======
   getDataDescriptions,
-  dataOnDisplay,
->>>>>>> aa88663d
   defaultDataView,
 } from '../utils/datasetDefinitions'
 import {
@@ -42,72 +30,6 @@
   align-items: center;
 `
 
-<<<<<<< HEAD
-=======
-const InfoText = styled.div`
-  padding: 0 16px;
-`
-
-const ParagraphSource = styled(Paragraph)`
-  font-size: 13px;
-  color: ${({ theme }) => theme.grey};
-`
-
-const InfoContainer = styled.div`
-  width: 100%;
-  position: relative;
-  background: ${({ theme }) => theme.lightBlack};
-  border-radius: 8px;
-  margin-bottom: 32px;
-  z-index: 15;
-  ::-webkit-scrollbar {
-    display: none;
-  }
-`
-
-const TitleContainer = styled.div`
-  display: flex;
-  justify-content: space-between;
-  align-items: center;
-`
-
-const FloatingH5 = styled.h5`
-  position: absolute;
-  font-size: 16px;
-  font-weight: regular;
-  line-height: 1.25;
-  margin: 55px 0 0 16px;
-  z-index: 200;
-
-  @media only screen and (${devices.tablet}) {
-    font-size: 18px;
-    margin: 60px 0 0 16px;
-  }
-`
-
-const ComparisonContainer = styled.div<{ $dataView: string }>`
-  position: relative;
-  overflow-y: scroll;
-  z-index: 100;
-  // TODO: Hardcoding this is not good.
-  height: 400px;
-  border-radius: 8px;
-  display: flex;
-  margin-top: ${({ $dataView }) => ($dataView === secondaryDataView ? '64px' : '0')};
-
-  @media only screen and (${devices.tablet}) {
-    height: 500px;
-  }
-
-  -ms-overflow-style: none; /* IE and Edge */
-  scrollbar-width: none; /* Firefox */
-  ::-webkit-scrollbar {
-    /* Chrome, Safari and Opera */
-    display: none;
-  }
-`
-
->>>>>>> aa88663d
 type PropsType = {
   companies: Array<Company>
   municipalities: Array<Municipality>
@@ -140,41 +62,6 @@
     // eslint-disable-next-line react-hooks/exhaustive-deps
   }, [])
 
-<<<<<<< HEAD
-=======
-  const handleDataChange = (newData: DatasetKey) => {
-    setSelectedDataset(newData)
-    const normalizedDataset = normalizeString(newData as string)
-    router.push(`/${normalizedDataset}/${selectedDataView}`, undefined, {
-      shallow: true,
-      scroll: false,
-    })
-  }
-
-  const municipalityNames = municipalities.map((item) => item.Name) // get all municipality names for drop down
-  // get all municipality names and data points for map and list
-  const municipalityDataOnDisplay = dataOnDisplay(municipalities, selectedDataset, router.locale as string, t)
-  const datasetDescription = dataDescriptions[selectedDataset] // get description of selected dataset
-
-  const handleToggle = () => {
-    const newDataView = selectedDataView === defaultDataView ? secondaryDataView : defaultDataView
-    setSelectedDataView(newDataView)
-    router.replace(
-      `/${normalizeString(selectedDataset as string)}/${newDataView}`,
-      undefined,
-      {
-        shallow: true,
-        scroll: false,
-      },
-    )
-  }
-
-  const cols = listColumns(selectedDataset, dataDescriptions[selectedDataset].columnHeader, t)
-  const rankedData = rankData(municipalities, selectedDataset, router.locale as string, t)
-
-  const isDefaultDataView = selectedDataView === defaultDataView
-
->>>>>>> aa88663d
   return (
     <>
       <MetaTags
@@ -183,7 +70,6 @@
       />
       <PageWrapper backgroundColor="black">
         <Container>
-<<<<<<< HEAD
           <PillSwitch onToggle={setShowRegionalEmissionData} />
           {showRegionalEmissionData
             ? (
@@ -193,7 +79,7 @@
                 setSelectedDataset={setSelectedDataset}
                 selectedDataView={selectedDataView}
                 setSelectedDataView={setSelectedDataView}
-                router={router}
+                dataDescriptions={dataDescriptions}
               />
             )
             : (
@@ -201,51 +87,6 @@
                 companies={companies}
               />
             )}
-=======
-          <H2Regular>{t('startPage:questionTitle')}</H2Regular>
-          <RadioButtonMenu
-            selectedData={selectedDataset}
-            handleDataChange={handleDataChange}
-            dataDescriptions={dataDescriptions}
-          />
-          <InfoContainer>
-            <TitleContainer>
-              <FloatingH5>{datasetDescription.title}</FloatingH5>
-              <ToggleButton
-                handleClick={handleToggle}
-                text={isDefaultDataView ? t('startPage:toggleView.list') : t('startPage:toggleView.map')}
-                icon={isDefaultDataView ? <ListIcon /> : <MapIcon />}
-              />
-            </TitleContainer>
-            <ComparisonContainer $dataView={selectedDataView.toString()}>
-              {isDefaultDataView && (
-                <>
-                  <MapLabels
-                    labels={datasetDescription.labels}
-                    rotations={datasetDescription.labelRotateUp}
-                  />
-                  <Map
-                    data={municipalityDataOnDisplay}
-                    boundaries={datasetDescription.boundaries}
-                  />
-                </>
-              )}
-              {selectedDataView === secondaryDataView && (
-                <ComparisonTable data={rankedData[selectedDataset]} columns={cols} />
-              )}
-            </ComparisonContainer>
-            <InfoText>
-              <Markdown>{datasetDescription.body}</Markdown>
-              <Markdown components={{ p: ParagraphSource }}>
-                {datasetDescription.source}
-              </Markdown>
-            </InfoText>
-          </InfoContainer>
-          <DropDown
-            municipalitiesName={municipalityNames}
-            placeholder={t('startPage:yourMunicipality')}
-          />
->>>>>>> aa88663d
         </Container>
       </PageWrapper>
     </>
