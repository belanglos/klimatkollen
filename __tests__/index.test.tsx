--- conflicted
+++ resolved
@@ -9,6 +9,8 @@
 vi.mock('../public/icons/map.svg', () => ({ default: () => 'svg' }))
 vi.mock('../public/icons/arrow.svg', () => ({ default: () => 'svg' }))
 vi.mock('../public/icons/arrow-down.svg', () => ({ default: () => 'svg' }))
+vi.mock('../public/icons/arrow-right-bold-green.svg', () => ({ default: () => 'svg' }))
+vi.mock('../public/icons/arrow-down-round.svg', () => ({ default: () => 'svg' }))
 
 // Mock useRouter
 vi.mock('next/router', () => ({
@@ -115,7 +117,6 @@
       })
     })
 
-<<<<<<< HEAD
     it('renders without crashing', () => {
       expect(screen.getByText(/startPage:regionalView.questionTitle/)).toBeInTheDocument()
     })
@@ -136,14 +137,6 @@
       })
       expect(screen.getByText('common:datasets.plans.title')).toBeInTheDocument()
     })
-=======
-  it('handles dataset change', () => {
-    const newDataset = 'common:datasets.plans.name'
-    const radioButton = screen.getByText(newDataset)
-    fireEvent.click(radioButton)
-    expect(screen.getByText(newDataset)).toBeInTheDocument()
-  })
->>>>>>> c5f9961b
 
     it('renders the dropdown component', () => {
       const dropdownInput = screen.getByPlaceholderText(/startPage:regionalView.yourMunicipality/i)
